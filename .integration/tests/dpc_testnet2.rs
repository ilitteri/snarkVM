// Copyright (C) 2019-2021 Aleo Systems Inc.
// This file is part of the snarkVM library.

// The snarkVM library is free software: you can redistribute it and/or modify
// it under the terms of the GNU General Public License as published by
// the Free Software Foundation, either version 3 of the License, or
// (at your option) any later version.

// The snarkVM library is distributed in the hope that it will be useful,
// but WITHOUT ANY WARRANTY; without even the implied warranty of
// MERCHANTABILITY or FITNESS FOR A PARTICULAR PURPOSE. See the
// GNU General Public License for more details.

// You should have received a copy of the GNU General Public License
// along with the snarkVM library. If not, see <https://www.gnu.org/licenses/>.

use std::sync::atomic::AtomicBool;

use snarkvm_dpc::{prelude::*, testnet2::*};
use snarkvm_utilities::{FromBytes, ToBytes};

use chrono::Utc;
use rand::SeedableRng;
use rand_chacha::ChaChaRng;

#[test]
fn test_testnet2_inner_circuit_id_sanity_check() {
    let expected_inner_circuit_id = vec![
        130, 1, 194, 156, 214, 78, 206, 204, 118, 109, 93, 105, 25, 74, 25, 198, 110, 127, 248, 179, 68, 94, 74, 12,
        109, 71, 170, 225, 49, 129, 115, 182, 227, 233, 22, 73, 44, 122, 214, 112, 8, 179, 15, 159, 94, 60, 4, 0,
    ];
    let candidate_inner_circuit_id = <Testnet2 as Network>::inner_circuit_id().to_bytes_le().unwrap();
    assert_eq!(expected_inner_circuit_id, candidate_inner_circuit_id);
}

#[ignore]
#[test]
fn dpc_testnet2_integration_test() {
    let mut rng = &mut ChaChaRng::seed_from_u64(1231275789u64);

    let mut ledger = Ledger::<Testnet2>::new().unwrap();
    assert_eq!(ledger.latest_block_height(), 0);
    assert_eq!(ledger.latest_block_hash(), Testnet2::genesis_block().block_hash());
    assert_eq!(&ledger.latest_block().unwrap(), Testnet2::genesis_block());
    assert_eq!((*ledger.latest_block_transactions().unwrap()).len(), 1);
    assert_eq!(
        ledger.latest_block().unwrap().to_coinbase_transaction().unwrap(),
        (*ledger.latest_block_transactions().unwrap())[0]
    );

    // Construct the previous block hash and new block height.
    let previous_block = ledger.latest_block().unwrap();
    let previous_hash = previous_block.block_hash();
    let block_height = previous_block.header().height() + 1;
    assert_eq!(block_height, 1);

    // Construct the new block transactions.
    let recipient = Account::new(rng);
    let amount = Block::<Testnet2>::block_reward(block_height);
    let coinbase_transaction = Transaction::<Testnet2>::new_coinbase(recipient.address(), amount, rng).unwrap();
    {
<<<<<<< HEAD
        let encrypted_records = transaction.encrypted_records();
        let new_account_private_keys = vec![recipient.private_key; Components::NUM_OUTPUT_RECORDS];

        for ((encrypted_record, private_key), new_record) in
            encrypted_records.iter().zip(new_account_private_keys).zip(new_records)
        {
            let account_view_key = ViewKey::from_private_key(
                &dpc.system_parameters.account_signature,
                &dpc.system_parameters.account_commitment,
                &private_key,
            )
            .unwrap();

            let decrypted_record = encrypted_record
                .decrypt(&dpc.system_parameters, &account_view_key)
                .unwrap();

            assert_eq!(decrypted_record, new_record);
        }
    }

    // Craft the block

    let previous_block = ledger.get_latest_block().unwrap();

    let mut transactions = Transactions::new();
    transactions.push(transaction);

    let transaction_ids = transactions.to_transaction_ids().unwrap();

    let mut merkle_root_bytes = [0u8; 32];
    merkle_root_bytes[..].copy_from_slice(&merkle_root(&transaction_ids));

    let time = SystemTime::now()
        .duration_since(UNIX_EPOCH)
        .expect("Time went backwards")
        .as_secs() as i64;

    let header = BlockHeader {
        previous_block_hash: previous_block.header.get_hash(),
        merkle_root_hash: MerkleRootHash(merkle_root_bytes),
        time,
        difficulty_target: previous_block.header.difficulty_target,
        nonce: 0,
        pedersen_merkle_root_hash: PedersenMerkleRootHash([0u8; 32]),
        proof: ProofOfSuccinctWork([0u8; 972]),
    };

    assert!(dpc.verify_transactions(&transactions.0, &ledger));

    let block = Block { header, transactions };

    ledger.insert_and_commit(&block).unwrap();
    assert_eq!(ledger.len(), 2);
}

#[ignore]
#[test]
fn test_testnet_2_transaction_kernel_serialization() {
    let mut rng = ChaChaRng::seed_from_u64(1231275789u64);

    // Generate parameters for the ledger, commitment schemes, CRH, and the
    // "always-accept" program.
    let dpc = <Testnet2DPC as DPCScheme<L>>::load(false).unwrap();
    let system_parameters = &dpc.system_parameters;

    // Generate metadata and an account for a dummy initial record.
    let test_account = Account::new(
        &system_parameters.account_signature,
        &system_parameters.account_commitment,
        &system_parameters.account_encryption,
        &mut rng,
    )
    .unwrap();

    let old_private_keys = vec![test_account.private_key.clone(); Components::NUM_INPUT_RECORDS];

    // Set the input records for our transaction to be the initial dummy records.
    let mut joint_serial_numbers = vec![];
    let mut old_records = vec![];
    for i in 0..Components::NUM_INPUT_RECORDS {
        let old_record = Record::new(
            &system_parameters.record_commitment,
            test_account.address.clone(),
            true,
            0,
            Payload::default(),
            dpc.noop_program.id(),
            dpc.noop_program.id(),
            <Components as DPCComponents>::SerialNumberNonceCRH::hash(
                &system_parameters.serial_number_nonce,
                &[0u8; 1],
            )
            .unwrap(),
            &mut rng,
        )
        .unwrap();

        let (sn, _) = old_record
            .to_serial_number(&system_parameters.account_signature, &old_private_keys[i])
            .unwrap();
        joint_serial_numbers.extend_from_slice(&to_bytes_le![sn].unwrap());

        old_records.push(old_record);
    }

    // Construct new records.

    // Set the new record's program to be the "always-accept" program.
    let mut new_records = vec![];
    for j in 0..Components::NUM_OUTPUT_RECORDS {
        new_records.push(
            Record::new_full(
                &system_parameters.serial_number_nonce,
                &system_parameters.record_commitment,
                test_account.address.clone(),
                false,
                10,
                Payload::default(),
                dpc.noop_program.id(),
                dpc.noop_program.id(),
                j as u8,
                joint_serial_numbers.clone(),
                &mut rng,
            )
            .unwrap(),
        );
    }

    // Generate transaction kernel
    let memo = [0u8; 32];
    let transaction_kernel = <Testnet2DPC as DPCScheme<L>>::execute_offline_phase(
        &dpc,
        &old_private_keys,
        old_records,
        new_records,
        memo,
        &mut rng,
    )
    .unwrap();

    // Serialize the transaction kernel
    let transaction_kernel_bytes = to_bytes_le![&transaction_kernel].unwrap();
    let recovered_transaction_kernel: <Testnet2DPC as DPCScheme<L>>::TransactionKernel =
        FromBytes::read_le(&transaction_kernel_bytes[..]).unwrap();
    assert_eq!(transaction_kernel, recovered_transaction_kernel);
}

#[ignore]
#[test]
fn test_testnet2_dpc_execute_constraints() {
    let mut rng = ChaChaRng::seed_from_u64(1231275789u64);

    // Generate parameters for the ledger, commitment schemes, CRH, and the
    // "always-accept" program.
    let ledger_parameters = Arc::new(CommitmentMerkleParameters::setup(&mut rng));

    let dpc = <Testnet2DPC as DPCScheme<L>>::load(false).unwrap();
    let system_parameters = &dpc.system_parameters;

    let alternate_noop_program = NoopProgram::<Components>::setup(
        &system_parameters.local_data_commitment,
        &system_parameters.program_verification_key_crh,
        &mut rng,
    )
    .unwrap();

    let signature_parameters = &system_parameters.account_signature;
    let commitment_parameters = &system_parameters.account_commitment;
    let encryption_parameters = &system_parameters.account_encryption;

    // Generate metadata and an account for a dummy initial record.
    let dummy_account = Account::new(
        signature_parameters,
        commitment_parameters,
        encryption_parameters,
        &mut rng,
    )
    .unwrap();

    let genesis_block = Block {
        header: BlockHeader {
            previous_block_hash: BlockHeaderHash([0u8; 32]),
            merkle_root_hash: MerkleRootHash([0u8; 32]),
            time: 0,
            difficulty_target: 0x07FF_FFFF_FFFF_FFFF_u64,
            nonce: 0,
            pedersen_merkle_root_hash: PedersenMerkleRootHash([0u8; 32]),
            proof: ProofOfSuccinctWork([0u8; 972]),
        },
        transactions: Transactions::new(),
    };

    // Use genesis record, serial number, and memo to initialize the ledger.
    let ledger = initialize_test_blockchain::<Testnet2Transaction, CommitmentMerkleParameters, MemDb>(
        ledger_parameters,
        genesis_block,
=======
        // Check that the coinbase transaction is serialized and deserialized correctly.
        let transaction_bytes = coinbase_transaction.to_bytes_le().unwrap();
        let recovered_transaction = Transaction::<Testnet2>::read_le(&transaction_bytes[..]).unwrap();
        assert_eq!(coinbase_transaction, recovered_transaction);

        // Check that coinbase record can be decrypted from the transaction.
        let encrypted_record = &coinbase_transaction.ciphertexts()[0];
        let view_key = ViewKey::from_private_key(recipient.private_key());
        let decrypted_record = encrypted_record.decrypt(&view_key).unwrap();
        assert_eq!(decrypted_record.owner(), recipient.address());
        assert_eq!(decrypted_record.value() as i64, Block::<Testnet2>::block_reward(1).0);
    }
    let transactions = Transactions::from(&[coinbase_transaction]).unwrap();
    let transactions_root = transactions.to_transactions_root().unwrap();

    let ledger_root = ledger.to_ledger_root().unwrap();
    let timestamp = Utc::now().timestamp();
    let difficulty_target = Blocks::<Testnet2>::compute_difficulty_target(
        previous_block.timestamp(),
        previous_block.difficulty_target(),
        timestamp,
>>>>>>> 56d266ab
    );

    // Construct the new block header.
    let header = BlockHeader::mine(
        block_height,
        timestamp,
        difficulty_target,
        ledger_root,
        transactions_root,
        &AtomicBool::new(false),
        &mut rng,
    )
    .unwrap();

    // Construct the new block.
    let block = Block::from(previous_hash, header, transactions).unwrap();

    ledger.add_next_block(&block).unwrap();
    assert_eq!(ledger.latest_block_height(), 1);
}<|MERGE_RESOLUTION|>--- conflicted
+++ resolved
@@ -59,205 +59,6 @@
     let amount = Block::<Testnet2>::block_reward(block_height);
     let coinbase_transaction = Transaction::<Testnet2>::new_coinbase(recipient.address(), amount, rng).unwrap();
     {
-<<<<<<< HEAD
-        let encrypted_records = transaction.encrypted_records();
-        let new_account_private_keys = vec![recipient.private_key; Components::NUM_OUTPUT_RECORDS];
-
-        for ((encrypted_record, private_key), new_record) in
-            encrypted_records.iter().zip(new_account_private_keys).zip(new_records)
-        {
-            let account_view_key = ViewKey::from_private_key(
-                &dpc.system_parameters.account_signature,
-                &dpc.system_parameters.account_commitment,
-                &private_key,
-            )
-            .unwrap();
-
-            let decrypted_record = encrypted_record
-                .decrypt(&dpc.system_parameters, &account_view_key)
-                .unwrap();
-
-            assert_eq!(decrypted_record, new_record);
-        }
-    }
-
-    // Craft the block
-
-    let previous_block = ledger.get_latest_block().unwrap();
-
-    let mut transactions = Transactions::new();
-    transactions.push(transaction);
-
-    let transaction_ids = transactions.to_transaction_ids().unwrap();
-
-    let mut merkle_root_bytes = [0u8; 32];
-    merkle_root_bytes[..].copy_from_slice(&merkle_root(&transaction_ids));
-
-    let time = SystemTime::now()
-        .duration_since(UNIX_EPOCH)
-        .expect("Time went backwards")
-        .as_secs() as i64;
-
-    let header = BlockHeader {
-        previous_block_hash: previous_block.header.get_hash(),
-        merkle_root_hash: MerkleRootHash(merkle_root_bytes),
-        time,
-        difficulty_target: previous_block.header.difficulty_target,
-        nonce: 0,
-        pedersen_merkle_root_hash: PedersenMerkleRootHash([0u8; 32]),
-        proof: ProofOfSuccinctWork([0u8; 972]),
-    };
-
-    assert!(dpc.verify_transactions(&transactions.0, &ledger));
-
-    let block = Block { header, transactions };
-
-    ledger.insert_and_commit(&block).unwrap();
-    assert_eq!(ledger.len(), 2);
-}
-
-#[ignore]
-#[test]
-fn test_testnet_2_transaction_kernel_serialization() {
-    let mut rng = ChaChaRng::seed_from_u64(1231275789u64);
-
-    // Generate parameters for the ledger, commitment schemes, CRH, and the
-    // "always-accept" program.
-    let dpc = <Testnet2DPC as DPCScheme<L>>::load(false).unwrap();
-    let system_parameters = &dpc.system_parameters;
-
-    // Generate metadata and an account for a dummy initial record.
-    let test_account = Account::new(
-        &system_parameters.account_signature,
-        &system_parameters.account_commitment,
-        &system_parameters.account_encryption,
-        &mut rng,
-    )
-    .unwrap();
-
-    let old_private_keys = vec![test_account.private_key.clone(); Components::NUM_INPUT_RECORDS];
-
-    // Set the input records for our transaction to be the initial dummy records.
-    let mut joint_serial_numbers = vec![];
-    let mut old_records = vec![];
-    for i in 0..Components::NUM_INPUT_RECORDS {
-        let old_record = Record::new(
-            &system_parameters.record_commitment,
-            test_account.address.clone(),
-            true,
-            0,
-            Payload::default(),
-            dpc.noop_program.id(),
-            dpc.noop_program.id(),
-            <Components as DPCComponents>::SerialNumberNonceCRH::hash(
-                &system_parameters.serial_number_nonce,
-                &[0u8; 1],
-            )
-            .unwrap(),
-            &mut rng,
-        )
-        .unwrap();
-
-        let (sn, _) = old_record
-            .to_serial_number(&system_parameters.account_signature, &old_private_keys[i])
-            .unwrap();
-        joint_serial_numbers.extend_from_slice(&to_bytes_le![sn].unwrap());
-
-        old_records.push(old_record);
-    }
-
-    // Construct new records.
-
-    // Set the new record's program to be the "always-accept" program.
-    let mut new_records = vec![];
-    for j in 0..Components::NUM_OUTPUT_RECORDS {
-        new_records.push(
-            Record::new_full(
-                &system_parameters.serial_number_nonce,
-                &system_parameters.record_commitment,
-                test_account.address.clone(),
-                false,
-                10,
-                Payload::default(),
-                dpc.noop_program.id(),
-                dpc.noop_program.id(),
-                j as u8,
-                joint_serial_numbers.clone(),
-                &mut rng,
-            )
-            .unwrap(),
-        );
-    }
-
-    // Generate transaction kernel
-    let memo = [0u8; 32];
-    let transaction_kernel = <Testnet2DPC as DPCScheme<L>>::execute_offline_phase(
-        &dpc,
-        &old_private_keys,
-        old_records,
-        new_records,
-        memo,
-        &mut rng,
-    )
-    .unwrap();
-
-    // Serialize the transaction kernel
-    let transaction_kernel_bytes = to_bytes_le![&transaction_kernel].unwrap();
-    let recovered_transaction_kernel: <Testnet2DPC as DPCScheme<L>>::TransactionKernel =
-        FromBytes::read_le(&transaction_kernel_bytes[..]).unwrap();
-    assert_eq!(transaction_kernel, recovered_transaction_kernel);
-}
-
-#[ignore]
-#[test]
-fn test_testnet2_dpc_execute_constraints() {
-    let mut rng = ChaChaRng::seed_from_u64(1231275789u64);
-
-    // Generate parameters for the ledger, commitment schemes, CRH, and the
-    // "always-accept" program.
-    let ledger_parameters = Arc::new(CommitmentMerkleParameters::setup(&mut rng));
-
-    let dpc = <Testnet2DPC as DPCScheme<L>>::load(false).unwrap();
-    let system_parameters = &dpc.system_parameters;
-
-    let alternate_noop_program = NoopProgram::<Components>::setup(
-        &system_parameters.local_data_commitment,
-        &system_parameters.program_verification_key_crh,
-        &mut rng,
-    )
-    .unwrap();
-
-    let signature_parameters = &system_parameters.account_signature;
-    let commitment_parameters = &system_parameters.account_commitment;
-    let encryption_parameters = &system_parameters.account_encryption;
-
-    // Generate metadata and an account for a dummy initial record.
-    let dummy_account = Account::new(
-        signature_parameters,
-        commitment_parameters,
-        encryption_parameters,
-        &mut rng,
-    )
-    .unwrap();
-
-    let genesis_block = Block {
-        header: BlockHeader {
-            previous_block_hash: BlockHeaderHash([0u8; 32]),
-            merkle_root_hash: MerkleRootHash([0u8; 32]),
-            time: 0,
-            difficulty_target: 0x07FF_FFFF_FFFF_FFFF_u64,
-            nonce: 0,
-            pedersen_merkle_root_hash: PedersenMerkleRootHash([0u8; 32]),
-            proof: ProofOfSuccinctWork([0u8; 972]),
-        },
-        transactions: Transactions::new(),
-    };
-
-    // Use genesis record, serial number, and memo to initialize the ledger.
-    let ledger = initialize_test_blockchain::<Testnet2Transaction, CommitmentMerkleParameters, MemDb>(
-        ledger_parameters,
-        genesis_block,
-=======
         // Check that the coinbase transaction is serialized and deserialized correctly.
         let transaction_bytes = coinbase_transaction.to_bytes_le().unwrap();
         let recovered_transaction = Transaction::<Testnet2>::read_le(&transaction_bytes[..]).unwrap();
@@ -279,7 +80,6 @@
         previous_block.timestamp(),
         previous_block.difficulty_target(),
         timestamp,
->>>>>>> 56d266ab
     );
 
     // Construct the new block header.
