// Copyright (C) 2019-2021 Aleo Systems Inc.
// This file is part of the snarkVM library.

// The snarkVM library is free software: you can redistribute it and/or modify
// it under the terms of the GNU General Public License as published by
// the Free Software Foundation, either version 3 of the License, or
// (at your option) any later version.

// The snarkVM library is distributed in the hope that it will be useful,
// but WITHOUT ANY WARRANTY; without even the implied warranty of
// MERCHANTABILITY or FITNESS FOR A PARTICULAR PURPOSE. See the
// GNU General Public License for more details.

// You should have received a copy of the GNU General Public License
// along with the snarkVM library. If not, see <https://www.gnu.org/licenses/>.

<<<<<<< HEAD
#[cfg(feature = "std")]
use crate::marlin::MarlinError;
use crate::String;

use core::fmt::Display;
#[cfg(feature = "std")]
use std::fmt::{Debug, Formatter};
=======
use crate::{ahp::AHPError, marlin::MarlinError, String, ToString};

use core::fmt::{Debug, Display, Formatter};
>>>>>>> 48c59e96

#[cfg(not(feature = "std"))]
use core::fmt::{Debug, Formatter};

/// Error handling for Marlin constraints.
pub struct MarlinConstraintsError {
    /// Error message.
    pub error_msg: String,
}

<<<<<<< HEAD
#[cfg(feature = "std")]
impl<E> From<MarlinError<E>> for MarlinConstraintsError
where
    E: std::error::Error,
{
    fn from(e: MarlinError<E>) -> Self {
=======
impl From<MarlinError> for MarlinConstraintsError {
    fn from(e: MarlinError) -> Self {
>>>>>>> 48c59e96
        match e {
            MarlinError::IndexTooLarge(u, v) => Self {
                error_msg: format!("index of {} is too large, maximum degree of {}", v, u),
            },
            MarlinError::AHPError(err) => match err {
                AHPError::ConstraintSystemError(error) => Self {
                    error_msg: error.to_string(),
                },
                AHPError::FiatShamirError(error) => Self {
                    error_msg: error.to_string(),
                },
                AHPError::InvalidPublicInputLength => Self {
                    error_msg: String::from("invalid public input length"),
                },
                AHPError::InstanceDoesNotMatchIndex => Self {
                    error_msg: String::from("instance does not match index"),
                },
                AHPError::MissingEval(str) => Self {
                    error_msg: String::from("missing eval: ") + &*str,
                },
                AHPError::NonSquareMatrix => Self {
                    error_msg: String::from("non-sqaure matrix"),
                },
            },
            MarlinError::R1CSError(err) => Self {
                error_msg: err.to_string(),
            },
            MarlinError::FiatShamirError(err) => Self {
                error_msg: err.to_string(),
            },
            MarlinError::PolynomialCommitmentError(err) => Self {
                error_msg: err.to_string(),
            },
            MarlinError::Terminated => Self {
                error_msg: "terminated".to_string(),
            },
        }
    }
}

impl Debug for MarlinConstraintsError {
    fn fmt(&self, f: &mut Formatter<'_>) -> core::fmt::Result {
        write!(f, "{}", self.error_msg)
    }
}

impl Display for MarlinConstraintsError {
    fn fmt(&self, f: &mut Formatter<'_>) -> core::fmt::Result {
        write!(f, "{}", self.error_msg)
    }
}<|MERGE_RESOLUTION|>--- conflicted
+++ resolved
@@ -14,19 +14,9 @@
 // You should have received a copy of the GNU General Public License
 // along with the snarkVM library. If not, see <https://www.gnu.org/licenses/>.
 
-<<<<<<< HEAD
-#[cfg(feature = "std")]
-use crate::marlin::MarlinError;
-use crate::String;
-
-use core::fmt::Display;
-#[cfg(feature = "std")]
-use std::fmt::{Debug, Formatter};
-=======
 use crate::{ahp::AHPError, marlin::MarlinError, String, ToString};
 
 use core::fmt::{Debug, Display, Formatter};
->>>>>>> 48c59e96
 
 #[cfg(not(feature = "std"))]
 use core::fmt::{Debug, Formatter};
@@ -37,17 +27,8 @@
     pub error_msg: String,
 }
 
-<<<<<<< HEAD
-#[cfg(feature = "std")]
-impl<E> From<MarlinError<E>> for MarlinConstraintsError
-where
-    E: std::error::Error,
-{
-    fn from(e: MarlinError<E>) -> Self {
-=======
 impl From<MarlinError> for MarlinConstraintsError {
     fn from(e: MarlinError) -> Self {
->>>>>>> 48c59e96
         match e {
             MarlinError::IndexTooLarge(u, v) => Self {
                 error_msg: format!("index of {} is too large, maximum degree of {}", v, u),
