// Copyright (C) 2019-2021 Aleo Systems Inc.
// This file is part of the snarkVM library.

// The snarkVM library is free software: you can redistribute it and/or modify
// it under the terms of the GNU General Public License as published by
// the Free Software Foundation, either version 3 of the License, or
// (at your option) any later version.

// The snarkVM library is distributed in the hope that it will be useful,
// but WITHOUT ANY WARRANTY; without even the implied warranty of
// MERCHANTABILITY or FITNESS FOR A PARTICULAR PURPOSE. See the
// GNU General Public License for more details.

// You should have received a copy of the GNU General Public License
// along with the snarkVM library. If not, see <https://www.gnu.org/licenses/>.

use core::marker::PhantomData;

<<<<<<< HEAD
=======
use snarkvm_fields::{PoseidonMDSField, PrimeField};
use snarkvm_gadgets::{
    bits::Boolean,
    nonnative::{params::OptimizationType, NonNativeFieldVar},
    traits::{
        algorithms::SNARKVerifierGadget,
        eq::EqGadget,
        fields::{FieldGadget, ToConstraintFieldGadget},
    },
};
use snarkvm_polycommit::{PCCheckRandomDataVar, PCCheckVar};
use snarkvm_r1cs::{ConstraintSynthesizer, ConstraintSystem, SynthesisError, ToConstraintField};

>>>>>>> 6360321f
use crate::{
    constraints::{
        ahp::AHPForR1CS,
        proof::ProofVar,
        snark::MarlinSNARK,
        verifier_key::{CircuitVerifyingKeyVar, PreparedCircuitVerifyingKeyVar},
    },
    marlin::{MarlinError, MarlinMode},
    FiatShamirAlgebraicSpongeRng,
    FiatShamirAlgebraicSpongeRngVar,
    FiatShamirRng,
    FiatShamirRngVar,
    PolynomialCommitment,
    PoseidonSponge,
    PoseidonSpongeVar,
};
use snarkvm_algorithms::fft::EvaluationDomain;
use snarkvm_fields::PrimeField;
use snarkvm_gadgets::{
    bits::Boolean,
    nonnative::{params::OptimizationType, NonNativeFieldVar},
    traits::{
        algorithms::SNARKVerifierGadget,
        eq::EqGadget,
        fields::{FieldGadget, ToConstraintFieldGadget},
    },
};
use snarkvm_polycommit::{PCCheckRandomDataVar, PCCheckVar};
use snarkvm_r1cs::{ConstraintSynthesizer, ConstraintSystem, SynthesisError, ToConstraintField};

/// The Marlin verification gadget.
pub struct MarlinVerificationGadget<
    TargetField: PrimeField,
    BaseField: PrimeField,
    PC: PolynomialCommitment<TargetField>,
    PCG: PCCheckVar<TargetField, PC, BaseField>,
>(
    PhantomData<TargetField>,
    PhantomData<BaseField>,
    PhantomData<PC>,
    PhantomData<PCG>,
);

/// Fiat Shamir Algebraic Sponge RNG type
pub type FSA<InnerField, OuterField> = FiatShamirAlgebraicSpongeRng<InnerField, OuterField, PoseidonSponge<OuterField>>;

/// Fiat Shamir Algebraic Sponge RNG Gadget type
pub type FSG<InnerField, OuterField> =
    FiatShamirAlgebraicSpongeRngVar<InnerField, OuterField, PoseidonSponge<OuterField>, PoseidonSpongeVar<OuterField>>;

impl<TargetField, BaseField, PC, PCG, FS, MM, C, V>
    SNARKVerifierGadget<MarlinSNARK<TargetField, BaseField, PC, FS, MM, C, V>, BaseField>
    for MarlinVerificationGadget<TargetField, BaseField, PC, PCG>
where
    TargetField: PrimeField,
    BaseField: PrimeField + PoseidonMDSField,
    PC: PolynomialCommitment<TargetField>,
    PC::VerifierKey: ToConstraintField<BaseField>,
    PC::Commitment: ToConstraintField<BaseField>,
    PCG: PCCheckVar<TargetField, PC, BaseField>,
    PCG::VerifierKeyVar: ToConstraintFieldGadget<BaseField>,
    PCG::CommitmentVar: ToConstraintFieldGadget<BaseField>,
    FS: FiatShamirRng<TargetField, BaseField>,
    MM: MarlinMode,
    C: ConstraintSynthesizer<TargetField>,
    V: ToConstraintField<TargetField>,
{
    type Input = NonNativeFieldVar<TargetField, BaseField>;
    type ProofGadget = ProofVar<TargetField, BaseField, PC, PCG>;
    type VerificationKeyGadget = PreparedCircuitVerifyingKeyVar<
        TargetField,
        BaseField,
        PC,
        PCG,
        FSA<TargetField, BaseField>,
        FSG<TargetField, BaseField>,
    >;

    fn check_verify<CS: ConstraintSystem<BaseField>, I: Iterator<Item = Self::Input>>(
        mut cs: CS,
        verification_key: &Self::VerificationKeyGadget,
        input: I,
        proof: &Self::ProofGadget,
    ) -> Result<(), SynthesisError> {
        let inputs: Vec<_> = input.collect();
        let result = Self::prepared_verify(cs.ns(|| "prepared_verify"), verification_key, &inputs, proof).unwrap();

        result.enforce_equal(cs.ns(|| "enforce_verification_correctness"), &Boolean::Constant(true))?;

        Ok(())
    }
}

impl<TargetField, BaseField, PC, PCG> MarlinVerificationGadget<TargetField, BaseField, PC, PCG>
where
    TargetField: PrimeField,
    BaseField: PrimeField + PoseidonMDSField,
    PC: PolynomialCommitment<TargetField>,
    PCG: PCCheckVar<TargetField, PC, BaseField>,
    PCG::VerifierKeyVar: ToConstraintFieldGadget<BaseField>,
    PCG::CommitmentVar: ToConstraintFieldGadget<BaseField>,
{
    /// The encoding of the protocol name for use as seed.
    pub const PROTOCOL_NAME: &'static [u8] = b"MARLIN-2019";

    /// Verify with an established hashchain initial state.
    pub fn prepared_verify<
        CS: ConstraintSystem<BaseField>,
        PR: FiatShamirRng<TargetField, BaseField>,
        R: FiatShamirRngVar<TargetField, BaseField, PR>,
    >(
        mut cs: CS,
        prepared_verifying_key: &PreparedCircuitVerifyingKeyVar<TargetField, BaseField, PC, PCG, PR, R>,
        public_input: &[NonNativeFieldVar<TargetField, BaseField>],
        proof: &ProofVar<TargetField, BaseField, PC, PCG>,
    ) -> Result<Boolean, MarlinError<PC::Error>> {
        let mut fs_rng = prepared_verifying_key.fs_rng.clone();

        eprintln!("before AHP: constraints: {}", cs.num_constraints());

        let public_input = {
            let domain_x = EvaluationDomain::<TargetField>::new(public_input.len() + 1).unwrap();

            let mut new_input = public_input.to_vec();
            new_input.resize(
                core::cmp::max(public_input.len(), domain_x.size() - 1),
                NonNativeFieldVar::<TargetField, BaseField>::Constant(TargetField::zero()),
            );
            new_input
        };

        fs_rng.absorb_nonnative_field_elements(
            cs.ns(|| "initial_absorb_nonnative_field_elements"),
            &public_input,
            OptimizationType::Weight,
        )?;

        let (_, verifier_state) = AHPForR1CS::<TargetField, BaseField, PC, PCG>::verifier_first_round(
            cs.ns(|| "verifier_first_round"),
            prepared_verifying_key.domain_h_size,
            prepared_verifying_key.domain_k_size,
            &mut fs_rng,
            &proof.commitments[0],
            &proof.prover_messages[0].field_elements,
        )?;

        let (_, verifier_state) = AHPForR1CS::<TargetField, BaseField, PC, PCG>::verifier_second_round(
            cs.ns(|| "verifier_second_round"),
            verifier_state,
            &mut fs_rng,
            &proof.commitments[1],
            &proof.prover_messages[1].field_elements,
        )?;

        let verifier_state = AHPForR1CS::<TargetField, BaseField, PC, PCG>::verifier_third_round(
            cs.ns(|| "verifier_third_round"),
            verifier_state,
            &mut fs_rng,
            &proof.commitments[2],
            &proof.prover_messages[2].field_elements,
        )?;

        let mut formatted_public_input = vec![NonNativeFieldVar::one(cs.ns(|| "nonnative_one"))?];
        for elem in public_input.iter().cloned() {
            formatted_public_input.push(elem);
        }

        let lc = AHPForR1CS::<TargetField, BaseField, PC, PCG>::verifier_decision(
            cs.ns(|| "verifier_decision"),
            &formatted_public_input,
            &proof.evaluations,
            verifier_state.clone(),
            &prepared_verifying_key.domain_k_size_gadget,
        )?;

        let (num_opening_challenges, num_batching_rands, comm, query_set, evaluations) =
            AHPForR1CS::<TargetField, BaseField, PC, PCG>::verifier_comm_query_eval_set(
                cs.ns(|| "verifier_comm_query_eval_set"),
                &prepared_verifying_key,
                &proof,
                &verifier_state,
            )?;

        let mut evaluations_labels = Vec::<(String, NonNativeFieldVar<TargetField, BaseField>)>::new();
        for q in query_set.0.iter().cloned() {
            evaluations_labels.push((q.0.clone(), (q.1).value.clone()));
        }
        evaluations_labels.sort_by(|a, b| a.0.cmp(&b.0));

        let mut evals_vec: Vec<NonNativeFieldVar<TargetField, BaseField>> = Vec::new();
        for (label, point) in evaluations_labels.iter() {
            if label != "outer_sumcheck" && label != "inner_sumcheck" {
                evals_vec.push(evaluations.get_lc_eval(label, point).unwrap());
            }
        }

        fs_rng.absorb_nonnative_field_elements(
            cs.ns(|| "final_absorb_nonnative_field_elements"),
            &evals_vec,
            OptimizationType::Weight,
        )?;

        let (opening_challenges, opening_challenges_bits) = fs_rng.squeeze_128_bits_field_elements_and_bits(
            cs.ns(|| "opening_squeeze_128_bits_field_elements_and_bits"),
            num_opening_challenges,
        )?;
        let (batching_rands, batching_rands_bits) = fs_rng.squeeze_128_bits_field_elements_and_bits(
            cs.ns(|| "batching_squeeze_128_bits_field_elements_and_bits"),
            num_batching_rands,
        )?;

        eprintln!("before PC checks: constraints: {}", cs.num_constraints());

        let rand_data = PCCheckRandomDataVar::<TargetField, BaseField> {
            opening_challenges,
            opening_challenges_bits,
            batching_rands,
            batching_rands_bits,
        };

        Ok(PCG::prepared_check_combinations(
            cs.ns(|| "prepared_check_combinations"),
            &prepared_verifying_key.prepared_verifier_key,
            &lc,
            &comm,
            &query_set,
            &evaluations,
            &proof.pc_batch_proof,
            &rand_data,
        )?)
    }

    /// Verify with an established hashchain initial state.
    pub fn verify<
        CS: ConstraintSystem<BaseField>,
        PR: FiatShamirRng<TargetField, BaseField>,
        R: FiatShamirRngVar<TargetField, BaseField, PR>,
    >(
        mut cs: CS,
        verifying_key: &CircuitVerifyingKeyVar<TargetField, BaseField, PC, PCG>,
        public_input: &[NonNativeFieldVar<TargetField, BaseField>],
        proof: &ProofVar<TargetField, BaseField, PC, PCG>,
    ) -> Result<Boolean, MarlinError<PC::Error>> {
        let prepared_verifying_key = PreparedCircuitVerifyingKeyVar::<TargetField, BaseField, PC, PCG, PR, R>::prepare(
            cs.ns(|| "prepare"),
            &verifying_key,
        )?;
        Self::prepared_verify(
            cs.ns(|| "prepared_verify"),
            &prepared_verifying_key,
            public_input,
            proof,
        )
    }
}

#[cfg(test)]
mod test {
    use core::ops::MulAssign;

    use hashbrown::HashMap;

    use snarkvm_curves::{
        bls12_377::{Bls12_377, Fq, Fr},
        bw6_761::BW6_761,
    };
    use snarkvm_gadgets::{
        curves::bls12_377::PairingGadget as Bls12_377PairingGadget,
        traits::{alloc::AllocGadget, eq::EqGadget},
    };
    use snarkvm_polycommit::marlin_pc::{
        commitment::commitment::CommitmentVar,
        marlin_kzg10::MarlinKZG10Gadget,
        proof::batch_lc_proof::BatchLCProofVar,
        MarlinKZG10,
    };
    use snarkvm_r1cs::TestConstraintSystem;
    use snarkvm_utilities::{test_rng, UniformRand};

    use crate::{
        constraints::{proof::ProverMessageVar, snark::test::Circuit},
        fiat_shamir::{
            FiatShamirAlgebraicSpongeRng,
            FiatShamirAlgebraicSpongeRngVar,
            PoseidonSponge,
            PoseidonSpongeVar,
        },
        marlin::{MarlinRecursiveMode, MarlinSNARK as MarlinCore, Proof},
    };

    use super::*;

    type PC = MarlinKZG10<Bls12_377>;
    type PCGadget = MarlinKZG10Gadget<Bls12_377, BW6_761, Bls12_377PairingGadget>;

    type FS = FiatShamirAlgebraicSpongeRng<Fr, Fq, PoseidonSponge<Fq>>;
    type FSG = FiatShamirAlgebraicSpongeRngVar<Fr, Fq, PoseidonSponge<Fq>, PoseidonSpongeVar<Fq>>;

    type MarlinInst = MarlinCore<Fr, Fq, PC, FS, MarlinRecursiveMode>;

    #[test]
    fn verifier_test() {
        let rng = &mut test_rng();

        let universal_srs = MarlinInst::universal_setup(10000, 25, 10000, rng).unwrap();

        let num_constraints = 10000;
        let num_variables = 25;

        let a = Fr::rand(rng);
        let b = Fr::rand(rng);
        let mut c = a;
        c.mul_assign(&b);

        let circ = Circuit {
            a: Some(a),
            b: Some(b),
            num_constraints,
            num_variables,
        };

        let (circuit_pk, circuit_vk) = MarlinInst::circuit_setup(&universal_srs, &circ).unwrap();
        println!("Called index");

        let proof = MarlinInst::prove(&circuit_pk, &circ, rng).unwrap();
        println!("Called prover");

        assert!(MarlinInst::verify(&circuit_vk, &[c], &proof).unwrap());
        println!("Called verifier");
        println!("\nShould not verify (i.e. verifier messages should print below):");
        assert!(!MarlinInst::verify(&circuit_vk, &[a], &proof).unwrap());

        // Native works; now convert to the constraint world!

        let mut cs = TestConstraintSystem::<Fq>::new();

        // BEGIN: ivk to ivk_gadget
        let ivk_gadget: CircuitVerifyingKeyVar<Fr, Fq, PC, PCGadget> =
            CircuitVerifyingKeyVar::alloc(cs.ns(|| "alloc_circuit_vk"), || Ok(circuit_vk)).unwrap();
        // END: ivk to ivk_gadget

        // BEGIN: public input to public_input_gadget
        let public_input: Vec<Fr> = vec![c];

        let public_input_gadget: Vec<NonNativeFieldVar<Fr, Fq>> = public_input
            .iter()
            .enumerate()
            .map(|(i, x)| NonNativeFieldVar::alloc_input(cs.ns(|| format!("alloc_input_{}", i)), || Ok(x)).unwrap())
            .collect();
        // END: public input to public_input_gadget

        // BEGIN: proof to proof_gadget
        let Proof {
            commitments,
            evaluations,
            prover_messages,
            pc_proof,
            ..
        } = proof;

        let commitment_gadgets: Vec<Vec<CommitmentVar<Bls12_377, BW6_761, Bls12_377PairingGadget>>> = commitments
            .iter()
            .enumerate()
            .map(|(i, lst)| {
                lst.iter()
                    .enumerate()
                    .map(|(j, comm)| {
                        CommitmentVar::alloc(cs.ns(|| format!("alloc_commitment_{}_{}", i, j)), || Ok(comm)).unwrap()
                    })
                    .collect()
            })
            .collect();

        let evaluation_gadgets_vec: Vec<NonNativeFieldVar<Fr, Fq>> = evaluations
            .iter()
            .enumerate()
            .map(|(i, eval)| {
                NonNativeFieldVar::alloc(cs.ns(|| format!("alloc_evaluation_{}", i)), || Ok(eval)).unwrap()
            })
            .collect();

        let prover_message_gadgets: Vec<ProverMessageVar<Fr, Fq>> = prover_messages
            .iter()
            .enumerate()
            .map(|(i, msg)| {
                let field_elements: Vec<NonNativeFieldVar<Fr, Fq>> = match msg.field_elements.is_empty() {
                    true => Vec::new(),
                    false => msg
                        .field_elements
                        .iter()
                        .map(|elem| {
                            NonNativeFieldVar::alloc(cs.ns(|| format!("alloc_prover message_{}", i)), || Ok(elem))
                                .unwrap()
                        })
                        .collect(),
                };

                ProverMessageVar { field_elements }
            })
            .collect();

        let pc_batch_proof =
            BatchLCProofVar::<Bls12_377, BW6_761, Bls12_377PairingGadget>::alloc(cs.ns(|| "alloc#proof"), || {
                Ok(pc_proof)
            })
            .unwrap();

        let mut evaluation_gadgets = HashMap::<String, NonNativeFieldVar<Fr, Fq>>::new();

        const ALL_POLYNOMIALS: [&str; 10] = [
            "a_denom",
            "b_denom",
            "c_denom",
            "g_1",
            "g_2",
            "t",
            "vanishing_poly_h_alpha",
            "vanishing_poly_h_beta",
            "vanishing_poly_k_gamma",
            "z_b",
        ];

        for (s, eval) in ALL_POLYNOMIALS.iter().zip(evaluation_gadgets_vec.iter()) {
            evaluation_gadgets.insert(s.to_string(), (*eval).clone());
        }

        let proof_gadget: ProofVar<Fr, Fq, PC, PCGadget> = ProofVar {
            commitments: commitment_gadgets,
            evaluations: evaluation_gadgets,
            prover_messages: prover_message_gadgets,
            pc_batch_proof,
        };
        // END: proof to proof_gadget

        MarlinVerificationGadget::<Fr, Fq, PC, PCGadget>::verify::<_, FS, FSG>(
            cs.ns(|| "marlin_verification"),
            &ivk_gadget,
            &public_input_gadget,
            &proof_gadget,
        )
        .unwrap()
        .enforce_equal(cs.ns(|| "enforce_equal"), &Boolean::Constant(true))
        .unwrap();

        assert!(
            cs.is_satisfied(),
            "Constraints not satisfied: {}",
            cs.which_is_unsatisfied().unwrap()
        );

        println!("cs - number of constraints: {}", cs.num_constraints());
        println!("cs - number of private variables: {}", cs.num_private_variables());
        println!("cs - number of public variables: {}", cs.num_public_variables());
    }
}<|MERGE_RESOLUTION|>--- conflicted
+++ resolved
@@ -16,22 +16,6 @@
 
 use core::marker::PhantomData;
 
-<<<<<<< HEAD
-=======
-use snarkvm_fields::{PoseidonMDSField, PrimeField};
-use snarkvm_gadgets::{
-    bits::Boolean,
-    nonnative::{params::OptimizationType, NonNativeFieldVar},
-    traits::{
-        algorithms::SNARKVerifierGadget,
-        eq::EqGadget,
-        fields::{FieldGadget, ToConstraintFieldGadget},
-    },
-};
-use snarkvm_polycommit::{PCCheckRandomDataVar, PCCheckVar};
-use snarkvm_r1cs::{ConstraintSynthesizer, ConstraintSystem, SynthesisError, ToConstraintField};
-
->>>>>>> 6360321f
 use crate::{
     constraints::{
         ahp::AHPForR1CS,
@@ -49,7 +33,7 @@
     PoseidonSpongeVar,
 };
 use snarkvm_algorithms::fft::EvaluationDomain;
-use snarkvm_fields::PrimeField;
+use snarkvm_fields::{PoseidonMDSField, PrimeField};
 use snarkvm_gadgets::{
     bits::Boolean,
     nonnative::{params::OptimizationType, NonNativeFieldVar},
