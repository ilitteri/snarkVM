// Copyright (C) 2019-2021 Aleo Systems Inc.
// This file is part of the snarkVM library.

// The snarkVM library is free software: you can redistribute it and/or modify
// it under the terms of the GNU General Public License as published by
// the Free Software Foundation, either version 3 of the License, or
// (at your option) any later version.

// The snarkVM library is distributed in the hope that it will be useful,
// but WITHOUT ANY WARRANTY; without even the implied warranty of
// MERCHANTABILITY or FITNESS FOR A PARTICULAR PURPOSE. See the
// GNU General Public License for more details.

// You should have received a copy of the GNU General Public License
// along with the snarkVM library. If not, see <https://www.gnu.org/licenses/>.

use crate::{
    account::{ACCOUNT_COMMITMENT_INPUT, ACCOUNT_ENCRYPTION_AND_SIGNATURE_INPUT},
    InnerCircuitVerifierInput,
    Network,
    OuterCircuitVerifierInput,
    Parameters,
    PublicVariables,
    Transaction,
    DPC,
};
use snarkvm_algorithms::{
    commitment::{BHPCompressedCommitment, Blake2sCommitment},
    crh::BHPCompressedCRH,
    crypto_hash::PoseidonCryptoHash,
    define_merkle_tree_parameters,
    encryption::ECIESPoseidonEncryption,
    prelude::*,
    prf::Blake2s,
    signature::Schnorr,
    snark::groth16::Groth16,
};
use snarkvm_curves::{
    bls12_377::Bls12_377,
    bw6_761::BW6_761,
    edwards_bls12::{EdwardsParameters, EdwardsProjective as EdwardsBls12},
    PairingEngine,
};
use snarkvm_fields::ToConstraintField;
use snarkvm_gadgets::{
    algorithms::{
        commitment::{BHPCompressedCommitmentGadget, Blake2sCommitmentGadget},
        crh::BHPCompressedCRHGadget,
        crypto_hash::PoseidonCryptoHashGadget,
        encryption::ECIESPoseidonEncryptionGadget,
        prf::Blake2sGadget,
        signature::SchnorrGadget,
        snark::Groth16VerifierGadget,
    },
    curves::{bls12_377::PairingGadget, edwards_bls12::EdwardsBls12Gadget},
};
use snarkvm_marlin::{
    constraints::{snark::MarlinSNARK, verifier::MarlinVerificationGadget},
    marlin::MarlinTestnet2Mode,
    FiatShamirAlgebraicSpongeRng,
    PoseidonSponge,
};
use snarkvm_parameters::{testnet2::*, Parameter};
use snarkvm_polycommit::sonic_pc::{sonic_kzg10::SonicKZG10Gadget, SonicKZG10};
use snarkvm_utilities::FromBytes;

use once_cell::sync::OnceCell;
use rand::{CryptoRng, Rng};
use std::{cell::RefCell, rc::Rc};

macro_rules! dpc_setup {
    ($fn_name: ident, $static_name: ident, $type_name: ident, $setup_msg: expr) => {
        #[inline]
        fn $fn_name() -> &'static Self::$type_name {
            static $static_name: OnceCell<<Testnet2Parameters as Parameters>::$type_name> = OnceCell::new();
            $static_name.get_or_init(|| Self::$type_name::setup($setup_msg))
        }
    };
}

pub type Testnet2DPC = DPC<Testnet2Parameters>;
pub type Testnet2Transaction = Transaction<Testnet2Parameters>;

define_merkle_tree_parameters!(
    ProgramIDMerkleTreeParameters,
    <Testnet2Parameters as Parameters>::ProgramCircuitIDCRH,
    8
);

define_merkle_tree_parameters!(
    CommitmentMerkleTreeParameters,
    <Testnet2Parameters as Parameters>::RecordCommitmentTreeCRH,
    32
);

define_merkle_tree_parameters!(
    SerialNumberMerkleTreeParameters,
    <Testnet2Parameters as Parameters>::RecordSerialNumberTreeCRH,
    32
);

pub struct Testnet2Parameters;

// TODO (raychu86): Optimize each of the window sizes in the type declarations below.
#[rustfmt::skip]
impl Parameters for Testnet2Parameters {
    const NETWORK_ID: u8 = Network::Testnet2.id();

    const NUM_INPUT_RECORDS: usize = 2;
    const NUM_OUTPUT_RECORDS: usize = 2;

    type InnerCurve = Bls12_377;
    type OuterCurve = BW6_761;

    type InnerScalarField = <Self::InnerCurve as PairingEngine>::Fr;
    type OuterScalarField = <Self::OuterCurve as PairingEngine>::Fr;
    type OuterBaseField = <Self::OuterCurve as PairingEngine>::Fq;

    type InnerSNARK = Groth16<Self::InnerCurve, InnerCircuitVerifierInput<Testnet2Parameters>>;
    type InnerSNARKGadget = Groth16VerifierGadget<Self::InnerCurve, PairingGadget>;

    type OuterSNARK = Groth16<Self::OuterCurve, OuterCircuitVerifierInput<Testnet2Parameters>>;

    type ProgramSNARK = MarlinSNARK<
        Self::InnerScalarField,
        Self::OuterScalarField,
        SonicKZG10<Self::InnerCurve>,
        FiatShamirAlgebraicSpongeRng<Self::InnerScalarField, Self::OuterScalarField, PoseidonSponge<Self::OuterScalarField>>,
        MarlinTestnet2Mode,
        PublicVariables<Self>,
    >;
    type ProgramSNARKGadget = MarlinVerificationGadget<
        Self::InnerScalarField,
        Self::OuterScalarField,
        SonicKZG10<Self::InnerCurve>,
        SonicKZG10Gadget<Self::InnerCurve, Self::OuterCurve, PairingGadget>,
    >;

    type AccountCommitmentScheme = BHPCompressedCommitment<EdwardsBls12, 33, 48>;
    type AccountCommitmentGadget = BHPCompressedCommitmentGadget<EdwardsBls12, Self::InnerScalarField, EdwardsBls12Gadget, 33, 48>;
    type AccountCommitment = <Self::AccountCommitmentScheme as CommitmentScheme>::Output;

    type AccountEncryptionScheme = ECIESPoseidonEncryption<EdwardsParameters>;
    type AccountEncryptionGadget = ECIESPoseidonEncryptionGadget<EdwardsParameters, Self::InnerScalarField>;

    type AccountSignatureScheme = Schnorr<EdwardsBls12>;
    type AccountSignatureGadget = SchnorrGadget<EdwardsBls12, Self::InnerScalarField, EdwardsBls12Gadget>;
    type AccountSignaturePublicKey = <Self::AccountSignatureScheme as SignatureScheme>::PublicKey;

    type EncryptedRecordCRH = PoseidonCryptoHash<Self::InnerScalarField, 4, false>;
    type EncryptedRecordCRHGadget = PoseidonCryptoHashGadget<Self::InnerScalarField, 4, false>;
    type EncryptedRecordDigest = <Self::EncryptedRecordCRH as CRH>::Output;

    type InnerCircuitIDCRH = PoseidonCryptoHash<Self::OuterScalarField, 4, false>;
    type InnerCircuitIDCRHGadget = PoseidonCryptoHashGadget<Self::OuterScalarField, 4, false>;
    type InnerCircuitID = <Self::InnerCircuitIDCRH as CRH>::Output;

    type LocalDataCommitmentScheme = BHPCompressedCommitment<EdwardsBls12, 24, 62>;
    type LocalDataCommitmentGadget = BHPCompressedCommitmentGadget<EdwardsBls12, Self::InnerScalarField, EdwardsBls12Gadget, 24, 62>;

    type LocalDataCRH = BHPCompressedCRH<EdwardsBls12, 16, 32>;
    type LocalDataCRHGadget = BHPCompressedCRHGadget<EdwardsBls12, Self::InnerScalarField, EdwardsBls12Gadget, 16, 32>;
    type LocalDataRoot = <Self::LocalDataCRH as CRH>::Output;

    type PRF = Blake2s;
    type PRFGadget = Blake2sGadget;

    type ProgramCommitmentScheme = Blake2sCommitment;
    type ProgramCommitmentGadget = Blake2sCommitmentGadget;
    type ProgramCommitment = <Self::ProgramCommitmentScheme as CommitmentScheme>::Output;

<<<<<<< HEAD
    type ProgramIDCRH = PoseidonCryptoHash<Self::OuterScalarField, 4, false>;
    type ProgramIDCRHGadget = PoseidonCryptoHashGadget<Self::OuterScalarField, 4, false>;
    type ProgramIDTreeDigest = <Self::ProgramIDCRH as CRH>::Output;
    type ProgramIDTreeParameters = ProgramIDMerkleTreeParameters;

=======
    type ProgramCircuitIDCRH = PoseidonCryptoHash<Self::OuterScalarField, 4, false>;
    type ProgramCircuitIDCRHGadget = PoseidonCryptoHashGadget<Self::OuterScalarField, 4, false>;
    type ProgramCircuitID = <Self::ProgramCircuitIDCRH as CRH>::Output;
    type ProgramCircuitTreeParameters = ProgramIDMerkleTreeParameters;
    
>>>>>>> 74160545
    type RecordCommitmentScheme = BHPCompressedCommitment<EdwardsBls12, 48, 50>;
    type RecordCommitmentGadget = BHPCompressedCommitmentGadget<EdwardsBls12, Self::InnerScalarField, EdwardsBls12Gadget, 48, 50>;
    type RecordCommitment = <Self::RecordCommitmentScheme as CommitmentScheme>::Output;

    type RecordCommitmentTreeCRH = BHPCompressedCRH<EdwardsBls12, 8, 32>;
    type RecordCommitmentTreeCRHGadget = BHPCompressedCRHGadget<EdwardsBls12, Self::InnerScalarField, EdwardsBls12Gadget, 8, 32>;
    type RecordCommitmentTreeDigest = <Self::RecordCommitmentTreeCRH as CRH>::Output;
    type RecordCommitmentTreeParameters = CommitmentMerkleTreeParameters;

    type RecordSerialNumberTreeCRH = BHPCompressedCRH<EdwardsBls12, 8, 32>;
    type RecordSerialNumberTreeDigest = <Self::RecordSerialNumberTreeCRH as CRH>::Output;
    type RecordSerialNumberTreeParameters = SerialNumberMerkleTreeParameters;

    type SerialNumberNonceCRH = BHPCompressedCRH<EdwardsBls12, 32, 63>;
    type SerialNumberNonceCRHGadget = BHPCompressedCRHGadget<EdwardsBls12, Self::InnerScalarField, EdwardsBls12Gadget, 32, 63>;

    dpc_setup!{account_commitment_scheme, ACCOUNT_COMMITMENT_SCHEME, AccountCommitmentScheme, ACCOUNT_COMMITMENT_INPUT} // TODO (howardwu): Rename to "AleoAccountCommitmentScheme0".
    dpc_setup!{account_encryption_scheme, ACCOUNT_ENCRYPTION_SCHEME, AccountEncryptionScheme, ACCOUNT_ENCRYPTION_AND_SIGNATURE_INPUT}
    dpc_setup!{account_signature_scheme, ACCOUNT_SIGNATURE_SCHEME, AccountSignatureScheme, ACCOUNT_ENCRYPTION_AND_SIGNATURE_INPUT}
    dpc_setup!{encrypted_record_crh, ENCRYPTED_RECORD_CRH, EncryptedRecordCRH, "AleoEncryptedRecordCRH0"}
    dpc_setup!{inner_circuit_id_crh, INNER_CIRCUIT_ID_CRH, InnerCircuitIDCRH, "AleoInnerCircuitIDCRH0"}
    dpc_setup!{local_data_commitment_scheme, LOCAL_DATA_COMMITMENT_SCHEME, LocalDataCommitmentScheme, "AleoLocalDataCommitment0"} // TODO (howardwu): Rename to "AleoLocalDataCommitmentScheme0".
    dpc_setup!{local_data_crh, LOCAL_DATA_CRH, LocalDataCRH, "AleoLocalDataCRH0"}
    dpc_setup!{program_commitment_scheme, PROGRAM_COMMITMENT_SCHEME, ProgramCommitmentScheme, "AleoProgramIDCommitment0"} // TODO (howardwu): Rename to "AleoProgramCommitmentScheme0".
    dpc_setup!{program_circuit_id_crh, PROGRAM_CIRCUIT_ID_CRH, ProgramCircuitIDCRH, "AleoProgramIDCRH0"} // TODO (howardwu): Rename to "AleoProgramCircuitIDCRH0".
    dpc_setup!{record_commitment_scheme, RECORD_COMMITMENT_SCHEME, RecordCommitmentScheme, "AleoRecordCommitment0"} // TODO (howardwu): Rename to "AleoRecordCommitmentScheme0".
    dpc_setup!{record_commitment_tree_crh, RECORD_COMMITMENT_TREE_CRH, RecordCommitmentTreeCRH, "AleoLedgerMerkleTreeCRH0"} // TODO (howardwu): Rename to "AleoRecordCommitmentTreeCRH0".
    dpc_setup!{record_serial_number_tree_crh, RECORD_COMMITMENT_TREE_CRH, RecordCommitmentTreeCRH, "AleoRecordSerialNumberTreeCRH0"}
    dpc_setup!{serial_number_nonce_crh, SERIAL_NUMBER_NONCE_CRH, SerialNumberNonceCRH, "AleoSerialNumberNonceCRH0"}

    fn inner_circuit_id() -> &'static Self::InnerCircuitID {
        static INNER_CIRCUIT_ID: OnceCell<<Testnet2Parameters as Parameters>::InnerCircuitID> = OnceCell::new();
        INNER_CIRCUIT_ID.get_or_init(|| Self::inner_circuit_id_crh()
            .hash_field_elements(&Self::inner_circuit_verifying_key().to_field_elements().expect("Failed to convert inner circuit verifying key to elements"))
            .expect("Failed to hash inner circuit verifying key elements"))
    }

    dpc_snark_setup_with_mode!{Testnet2Parameters, inner_circuit_proving_key, INNER_CIRCUIT_PROVING_KEY, InnerSNARK, ProvingKey, InnerSNARKPKParameters, "inner circuit proving key"}
    dpc_snark_setup!{Testnet2Parameters, inner_circuit_verifying_key, INNER_CIRCUIT_VERIFYING_KEY, InnerSNARK, VerifyingKey, InnerSNARKVKParameters, "inner circuit verifying key"}

    fn noop_circuit_id() -> &'static Self::ProgramCircuitID {
        static NOOP_CIRCUIT_ID: OnceCell<<Testnet2Parameters as Parameters>::InnerCircuitID> = OnceCell::new();
        NOOP_CIRCUIT_ID.get_or_init(|| Self::program_circuit_id(Self::noop_circuit_verifying_key()).expect("Failed to hash noop circuit verifying key"))
    }
    
    dpc_snark_setup!{Testnet2Parameters, noop_circuit_proving_key, NOOP_CIRCUIT_PROVING_KEY, ProgramSNARK, ProvingKey, NoopProgramSNARKPKParameters, "noop circuit proving key"}
    dpc_snark_setup!{Testnet2Parameters, noop_circuit_verifying_key, NOOP_CIRCUIT_VERIFYING_KEY, ProgramSNARK, VerifyingKey, NoopProgramSNARKVKParameters, "noop circuit verifying key"}

    dpc_snark_setup_with_mode!{Testnet2Parameters, outer_circuit_proving_key, OUTER_CIRCUIT_PROVING_KEY, OuterSNARK, ProvingKey, OuterSNARKPKParameters, "outer circuit proving key"}
    dpc_snark_setup!{Testnet2Parameters, outer_circuit_verifying_key, OUTER_CIRCUIT_VERIFYING_KEY, OuterSNARK, VerifyingKey, OuterSNARKVKParameters, "outer circuit verifying key"}
<<<<<<< HEAD

    fn program_id_tree_parameters() -> &'static Self::ProgramIDTreeParameters {
        static PROGRAM_ID_TREE_PARAMETERS: OnceCell<<Testnet2Parameters as Parameters>::ProgramIDTreeParameters> = OnceCell::new();
        PROGRAM_ID_TREE_PARAMETERS.get_or_init(|| Self::ProgramIDTreeParameters::from(Self::program_id_crh().clone()))
=======
    
    fn program_circuit_tree_parameters() -> &'static Self::ProgramCircuitTreeParameters {
        static PROGRAM_ID_TREE_PARAMETERS: OnceCell<<Testnet2Parameters as Parameters>::ProgramCircuitTreeParameters> = OnceCell::new();
        PROGRAM_ID_TREE_PARAMETERS.get_or_init(|| Self::ProgramCircuitTreeParameters::from(Self::program_circuit_id_crh().clone()))
>>>>>>> 74160545
    }

    fn record_commitment_tree_parameters() -> &'static Self::RecordCommitmentTreeParameters {
        static RECORD_COMMITMENT_TREE_PARAMETERS: OnceCell<<Testnet2Parameters as Parameters>::RecordCommitmentTreeParameters> = OnceCell::new();
        RECORD_COMMITMENT_TREE_PARAMETERS.get_or_init(|| Self::RecordCommitmentTreeParameters::from(Self::record_commitment_tree_crh().clone()))
    }

    fn record_serial_number_tree_parameters() -> &'static Self::RecordSerialNumberTreeParameters {
        static RECORD_SERIAL_NUMBER_TREE_PARAMETERS: OnceCell<<Testnet2Parameters as Parameters>::RecordSerialNumberTreeParameters> = OnceCell::new();
        RECORD_SERIAL_NUMBER_TREE_PARAMETERS.get_or_init(|| Self::RecordSerialNumberTreeParameters::from(Self::record_serial_number_tree_crh().clone()))
    }

    /// Returns the program SRS for Aleo applications.
    fn program_srs<R: Rng + CryptoRng>(_rng: &mut R) -> Rc<RefCell<SRS<R, <Self::ProgramSNARK as SNARK>::UniversalSetupParameters>>> {
        static UNIVERSAL_SRS: OnceCell<<<Testnet2Parameters as Parameters>::ProgramSNARK as SNARK>::UniversalSetupParameters> = OnceCell::new();
        let universal_srs = UNIVERSAL_SRS.get_or_init(|| <Self::ProgramSNARK as SNARK>::UniversalSetupParameters::from_bytes_le(
            &UniversalSRSParameters::load_bytes().expect("Failed to load universal SRS bytes"),
        ).unwrap());
        Rc::new(RefCell::new(SRS::<_, _>::Universal(universal_srs)))
    }
}<|MERGE_RESOLUTION|>--- conflicted
+++ resolved
@@ -169,19 +169,11 @@
     type ProgramCommitmentGadget = Blake2sCommitmentGadget;
     type ProgramCommitment = <Self::ProgramCommitmentScheme as CommitmentScheme>::Output;
 
-<<<<<<< HEAD
-    type ProgramIDCRH = PoseidonCryptoHash<Self::OuterScalarField, 4, false>;
-    type ProgramIDCRHGadget = PoseidonCryptoHashGadget<Self::OuterScalarField, 4, false>;
-    type ProgramIDTreeDigest = <Self::ProgramIDCRH as CRH>::Output;
-    type ProgramIDTreeParameters = ProgramIDMerkleTreeParameters;
-
-=======
     type ProgramCircuitIDCRH = PoseidonCryptoHash<Self::OuterScalarField, 4, false>;
     type ProgramCircuitIDCRHGadget = PoseidonCryptoHashGadget<Self::OuterScalarField, 4, false>;
     type ProgramCircuitID = <Self::ProgramCircuitIDCRH as CRH>::Output;
     type ProgramCircuitTreeParameters = ProgramIDMerkleTreeParameters;
     
->>>>>>> 74160545
     type RecordCommitmentScheme = BHPCompressedCommitment<EdwardsBls12, 48, 50>;
     type RecordCommitmentGadget = BHPCompressedCommitmentGadget<EdwardsBls12, Self::InnerScalarField, EdwardsBls12Gadget, 48, 50>;
     type RecordCommitment = <Self::RecordCommitmentScheme as CommitmentScheme>::Output;
@@ -232,17 +224,10 @@
 
     dpc_snark_setup_with_mode!{Testnet2Parameters, outer_circuit_proving_key, OUTER_CIRCUIT_PROVING_KEY, OuterSNARK, ProvingKey, OuterSNARKPKParameters, "outer circuit proving key"}
     dpc_snark_setup!{Testnet2Parameters, outer_circuit_verifying_key, OUTER_CIRCUIT_VERIFYING_KEY, OuterSNARK, VerifyingKey, OuterSNARKVKParameters, "outer circuit verifying key"}
-<<<<<<< HEAD
-
-    fn program_id_tree_parameters() -> &'static Self::ProgramIDTreeParameters {
-        static PROGRAM_ID_TREE_PARAMETERS: OnceCell<<Testnet2Parameters as Parameters>::ProgramIDTreeParameters> = OnceCell::new();
-        PROGRAM_ID_TREE_PARAMETERS.get_or_init(|| Self::ProgramIDTreeParameters::from(Self::program_id_crh().clone()))
-=======
-    
+
     fn program_circuit_tree_parameters() -> &'static Self::ProgramCircuitTreeParameters {
         static PROGRAM_ID_TREE_PARAMETERS: OnceCell<<Testnet2Parameters as Parameters>::ProgramCircuitTreeParameters> = OnceCell::new();
         PROGRAM_ID_TREE_PARAMETERS.get_or_init(|| Self::ProgramCircuitTreeParameters::from(Self::program_circuit_id_crh().clone()))
->>>>>>> 74160545
     }
 
     fn record_commitment_tree_parameters() -> &'static Self::RecordCommitmentTreeParameters {
